--- conflicted
+++ resolved
@@ -70,22 +70,10 @@
 
 // StringToFrameworkARN converts a string pointer to a Framework custom ARN value.
 // A nil string pointer is converted to a null ARN.
-<<<<<<< HEAD
-// If diags is nil, any errors cause a panic.
-func StringToFrameworkARN(ctx context.Context, v *string, diags *diag.Diagnostics) fwtypes.ARN {
-	var output fwtypes.ARN
-
-	if diags == nil {
-		panicOnError(Flatten(ctx, v, &output))
-	} else {
-		diags.Append(Flatten(ctx, v, &output)...)
-	}
-=======
 func StringToFrameworkARN(ctx context.Context, v *string) fwtypes.ARN {
 	var output fwtypes.ARN
 
 	panicOnError(Flatten(ctx, v, &output))
->>>>>>> 7b8c2f0f
 
 	return output
 }
