package appmesh_test

import (
	"context"
	"fmt"
	"testing"

	"github.com/aws/aws-sdk-go/aws"
	"github.com/aws/aws-sdk-go/service/appmesh"
	"github.com/hashicorp/aws-sdk-go-base/v2/awsv1shim/v2/tfawserr"
	sdkacctest "github.com/hashicorp/terraform-plugin-sdk/v2/helper/acctest"
	"github.com/hashicorp/terraform-plugin-sdk/v2/helper/resource"
	"github.com/hashicorp/terraform-plugin-sdk/v2/terraform"
	"github.com/hashicorp/terraform-provider-aws/internal/acctest"
	"github.com/hashicorp/terraform-provider-aws/internal/conns"
	tfappmesh "github.com/hashicorp/terraform-provider-aws/internal/service/appmesh"
)

func testAccVirtualService_virtualNode(t *testing.T) {
	ctx := acctest.Context(t)
	var vs appmesh.VirtualServiceData
	resourceName := "aws_appmesh_virtual_service.test"
	meshName := sdkacctest.RandomWithPrefix(acctest.ResourcePrefix)
	vnName1 := sdkacctest.RandomWithPrefix(acctest.ResourcePrefix)
	vnName2 := sdkacctest.RandomWithPrefix(acctest.ResourcePrefix)
	vsName := fmt.Sprintf("tf-acc-test-%d.mesh.local", sdkacctest.RandInt())

	resource.Test(t, resource.TestCase{
<<<<<<< HEAD
		PreCheck:                 func() { acctest.PreCheck(ctx, t); acctest.PreCheckPartitionHasService(appmesh.EndpointsID, t) },
=======
		PreCheck:                 func() { acctest.PreCheck(t); acctest.PreCheckPartitionHasService(t, appmesh.EndpointsID) },
>>>>>>> 78d002fe
		ErrorCheck:               acctest.ErrorCheck(t, appmesh.EndpointsID),
		ProtoV5ProviderFactories: acctest.ProtoV5ProviderFactories,
		CheckDestroy:             testAccCheckVirtualServiceDestroy(ctx),
		Steps: []resource.TestStep{
			{
				Config: testAccVirtualServiceConfig_virtualNode(meshName, vnName1, vnName2, vsName, "aws_appmesh_virtual_node.foo"),
				Check: resource.ComposeTestCheckFunc(
					testAccCheckVirtualServiceExists(ctx, resourceName, &vs),
					resource.TestCheckResourceAttr(resourceName, "name", vsName),
					resource.TestCheckResourceAttr(resourceName, "mesh_name", meshName),
					acctest.CheckResourceAttrAccountID(resourceName, "mesh_owner"),
					resource.TestCheckResourceAttr(resourceName, "spec.#", "1"),
					resource.TestCheckResourceAttr(resourceName, "spec.0.provider.#", "1"),
					resource.TestCheckResourceAttr(resourceName, "spec.0.provider.0.virtual_node.#", "1"),
					resource.TestCheckResourceAttr(resourceName, "spec.0.provider.0.virtual_node.0.virtual_node_name", vnName1),
					resource.TestCheckResourceAttrSet(resourceName, "created_date"),
					resource.TestCheckResourceAttrSet(resourceName, "last_updated_date"),
					acctest.CheckResourceAttrAccountID(resourceName, "resource_owner"),
					acctest.CheckResourceAttrRegionalARN(resourceName, "arn", "appmesh", fmt.Sprintf("mesh/%s/virtualService/%s", meshName, vsName)),
				),
			},
			{
				Config: testAccVirtualServiceConfig_virtualNode(meshName, vnName1, vnName2, vsName, "aws_appmesh_virtual_node.bar"),
				Check: resource.ComposeTestCheckFunc(
					testAccCheckVirtualServiceExists(ctx, resourceName, &vs),
					resource.TestCheckResourceAttr(resourceName, "name", vsName),
					resource.TestCheckResourceAttr(resourceName, "mesh_name", meshName),
					acctest.CheckResourceAttrAccountID(resourceName, "mesh_owner"),
					resource.TestCheckResourceAttr(resourceName, "spec.#", "1"),
					resource.TestCheckResourceAttr(resourceName, "spec.0.provider.#", "1"),
					resource.TestCheckResourceAttr(resourceName, "spec.0.provider.0.virtual_node.#", "1"),
					resource.TestCheckResourceAttr(resourceName, "spec.0.provider.0.virtual_node.0.virtual_node_name", vnName2),
				),
			},
			{
				ResourceName:      resourceName,
				ImportStateId:     fmt.Sprintf("%s/%s", meshName, vsName),
				ImportState:       true,
				ImportStateVerify: true,
			},
		},
	})
}

func testAccVirtualService_virtualRouter(t *testing.T) {
	ctx := acctest.Context(t)
	var vs appmesh.VirtualServiceData
	resourceName := "aws_appmesh_virtual_service.test"
	meshName := sdkacctest.RandomWithPrefix(acctest.ResourcePrefix)
	vrName1 := sdkacctest.RandomWithPrefix(acctest.ResourcePrefix)
	vrName2 := sdkacctest.RandomWithPrefix(acctest.ResourcePrefix)
	vsName := fmt.Sprintf("tf-acc-test-%d.mesh.local", sdkacctest.RandInt())

	resource.Test(t, resource.TestCase{
<<<<<<< HEAD
		PreCheck:                 func() { acctest.PreCheck(ctx, t); acctest.PreCheckPartitionHasService(appmesh.EndpointsID, t) },
=======
		PreCheck:                 func() { acctest.PreCheck(t); acctest.PreCheckPartitionHasService(t, appmesh.EndpointsID) },
>>>>>>> 78d002fe
		ErrorCheck:               acctest.ErrorCheck(t, appmesh.EndpointsID),
		ProtoV5ProviderFactories: acctest.ProtoV5ProviderFactories,
		CheckDestroy:             testAccCheckVirtualServiceDestroy(ctx),
		Steps: []resource.TestStep{
			{
				Config: testAccVirtualServiceConfig_virtualRouter(meshName, vrName1, vrName2, vsName, "aws_appmesh_virtual_router.foo"),
				Check: resource.ComposeTestCheckFunc(
					testAccCheckVirtualServiceExists(ctx, resourceName, &vs),
					resource.TestCheckResourceAttr(resourceName, "name", vsName),
					resource.TestCheckResourceAttr(resourceName, "mesh_name", meshName),
					acctest.CheckResourceAttrAccountID(resourceName, "mesh_owner"),
					resource.TestCheckResourceAttr(resourceName, "spec.#", "1"),
					resource.TestCheckResourceAttr(resourceName, "spec.0.provider.#", "1"),
					resource.TestCheckResourceAttr(resourceName, "spec.0.provider.0.virtual_router.#", "1"),
					resource.TestCheckResourceAttr(resourceName, "spec.0.provider.0.virtual_router.0.virtual_router_name", vrName1),
					resource.TestCheckResourceAttrSet(resourceName, "created_date"),
					resource.TestCheckResourceAttrSet(resourceName, "last_updated_date"),
					acctest.CheckResourceAttrAccountID(resourceName, "resource_owner"),
					acctest.CheckResourceAttrRegionalARN(resourceName, "arn", "appmesh", fmt.Sprintf("mesh/%s/virtualService/%s", meshName, vsName))),
			},
			{
				Config: testAccVirtualServiceConfig_virtualRouter(meshName, vrName1, vrName2, vsName, "aws_appmesh_virtual_router.bar"),
				Check: resource.ComposeTestCheckFunc(
					testAccCheckVirtualServiceExists(ctx, resourceName, &vs),
					resource.TestCheckResourceAttr(resourceName, "name", vsName),
					resource.TestCheckResourceAttr(resourceName, "mesh_name", meshName),
					acctest.CheckResourceAttrAccountID(resourceName, "mesh_owner"),
					resource.TestCheckResourceAttr(resourceName, "spec.#", "1"),
					resource.TestCheckResourceAttr(resourceName, "spec.0.provider.#", "1"),
					resource.TestCheckResourceAttr(resourceName, "spec.0.provider.0.virtual_router.#", "1"),
					resource.TestCheckResourceAttr(resourceName, "spec.0.provider.0.virtual_router.0.virtual_router_name", vrName2),
				),
			},
		},
	})
}

func testAccVirtualService_tags(t *testing.T) {
	ctx := acctest.Context(t)
	var vs appmesh.VirtualServiceData
	resourceName := "aws_appmesh_virtual_service.test"
	meshName := sdkacctest.RandomWithPrefix(acctest.ResourcePrefix)
	vnName1 := sdkacctest.RandomWithPrefix(acctest.ResourcePrefix)
	vnName2 := sdkacctest.RandomWithPrefix(acctest.ResourcePrefix)
	vsName := fmt.Sprintf("tf-acc-test-%d.mesh.local", sdkacctest.RandInt())

	resource.Test(t, resource.TestCase{
<<<<<<< HEAD
		PreCheck:                 func() { acctest.PreCheck(ctx, t); acctest.PreCheckPartitionHasService(appmesh.EndpointsID, t) },
=======
		PreCheck:                 func() { acctest.PreCheck(t); acctest.PreCheckPartitionHasService(t, appmesh.EndpointsID) },
>>>>>>> 78d002fe
		ErrorCheck:               acctest.ErrorCheck(t, appmesh.EndpointsID),
		ProtoV5ProviderFactories: acctest.ProtoV5ProviderFactories,
		CheckDestroy:             testAccCheckVirtualServiceDestroy(ctx),
		Steps: []resource.TestStep{
			{
				Config: testAccVirtualServiceConfig_tags(meshName, vnName1, vnName2, vsName, "aws_appmesh_virtual_node.foo", "foo", "bar", "good", "bad"),
				Check: resource.ComposeTestCheckFunc(
					testAccCheckVirtualServiceExists(ctx, resourceName, &vs),
					resource.TestCheckResourceAttr(
						resourceName, "tags.%", "2"),
					resource.TestCheckResourceAttr(
						resourceName, "tags.foo", "bar"),
					resource.TestCheckResourceAttr(
						resourceName, "tags.good", "bad"),
				),
			},
			{
				Config: testAccVirtualServiceConfig_tags(meshName, vnName1, vnName2, vsName, "aws_appmesh_virtual_node.foo", "foo2", "bar", "good", "bad2"),
				Check: resource.ComposeTestCheckFunc(
					testAccCheckVirtualServiceExists(ctx, resourceName, &vs),
					resource.TestCheckResourceAttr(
						resourceName, "tags.%", "2"),
					resource.TestCheckResourceAttr(
						resourceName, "tags.foo2", "bar"),
					resource.TestCheckResourceAttr(
						resourceName, "tags.good", "bad2"),
				),
			},
			{
				Config: testAccVirtualServiceConfig_virtualNode(meshName, vnName1, vnName2, vsName, "aws_appmesh_virtual_node.foo"),
				Check: resource.ComposeTestCheckFunc(
					testAccCheckVirtualServiceExists(ctx, resourceName, &vs),
					resource.TestCheckResourceAttr(
						resourceName, "tags.%", "0"),
				),
			},
			{
				ResourceName:      resourceName,
				ImportStateId:     fmt.Sprintf("%s/%s", meshName, vsName),
				ImportState:       true,
				ImportStateVerify: true,
			},
		},
	})
}

func testAccVirtualService_disappears(t *testing.T) {
	ctx := acctest.Context(t)
	var vs appmesh.VirtualServiceData
	resourceName := "aws_appmesh_virtual_service.test"
	meshName := sdkacctest.RandomWithPrefix(acctest.ResourcePrefix)
	vnName1 := sdkacctest.RandomWithPrefix(acctest.ResourcePrefix)
	vnName2 := sdkacctest.RandomWithPrefix(acctest.ResourcePrefix)
	vsName := fmt.Sprintf("tf-acc-test-%d.mesh.local", sdkacctest.RandInt())

	resource.Test(t, resource.TestCase{
<<<<<<< HEAD
		PreCheck:                 func() { acctest.PreCheck(ctx, t); acctest.PreCheckPartitionHasService(appmesh.EndpointsID, t) },
=======
		PreCheck:                 func() { acctest.PreCheck(t); acctest.PreCheckPartitionHasService(t, appmesh.EndpointsID) },
>>>>>>> 78d002fe
		ErrorCheck:               acctest.ErrorCheck(t, appmesh.EndpointsID),
		ProtoV5ProviderFactories: acctest.ProtoV5ProviderFactories,
		CheckDestroy:             testAccCheckVirtualServiceDestroy(ctx),
		Steps: []resource.TestStep{
			{
				Config: testAccVirtualServiceConfig_virtualNode(meshName, vnName1, vnName2, vsName, "aws_appmesh_virtual_node.foo"),
				Check: resource.ComposeTestCheckFunc(
					testAccCheckVirtualServiceExists(ctx, resourceName, &vs),
					acctest.CheckResourceDisappears(ctx, acctest.Provider, tfappmesh.ResourceVirtualService(), resourceName),
				),
				ExpectNonEmptyPlan: true,
			},
		},
	})
}

func testAccCheckVirtualServiceDestroy(ctx context.Context) resource.TestCheckFunc {
	return func(s *terraform.State) error {
		conn := acctest.Provider.Meta().(*conns.AWSClient).AppMeshConn()

		for _, rs := range s.RootModule().Resources {
			if rs.Type != "aws_appmesh_virtual_service" {
				continue
			}

			_, err := conn.DescribeVirtualServiceWithContext(ctx, &appmesh.DescribeVirtualServiceInput{
				MeshName:           aws.String(rs.Primary.Attributes["mesh_name"]),
				VirtualServiceName: aws.String(rs.Primary.Attributes["name"]),
			})
			if tfawserr.ErrCodeEquals(err, appmesh.ErrCodeNotFoundException) {
				continue
			}
			if err != nil {
				return err
			}
			return fmt.Errorf("still exist.")
		}

		return nil
	}
}

func testAccCheckVirtualServiceExists(ctx context.Context, name string, v *appmesh.VirtualServiceData) resource.TestCheckFunc {
	return func(s *terraform.State) error {
		conn := acctest.Provider.Meta().(*conns.AWSClient).AppMeshConn()

		rs, ok := s.RootModule().Resources[name]
		if !ok {
			return fmt.Errorf("Not found: %s", name)
		}
		if rs.Primary.ID == "" {
			return fmt.Errorf("No ID is set")
		}

		resp, err := conn.DescribeVirtualServiceWithContext(ctx, &appmesh.DescribeVirtualServiceInput{
			MeshName:           aws.String(rs.Primary.Attributes["mesh_name"]),
			VirtualServiceName: aws.String(rs.Primary.Attributes["name"]),
		})
		if err != nil {
			return err
		}

		*v = *resp.VirtualService

		return nil
	}
}

func testAccVirtualServiceConfig_virtualNode(meshName, vnName1, vnName2, vsName, rName string) string {
	return fmt.Sprintf(`
resource "aws_appmesh_mesh" "test" {
  name = %[1]q
}

resource "aws_appmesh_virtual_node" "foo" {
  name      = %[2]q
  mesh_name = aws_appmesh_mesh.test.id

  spec {}
}

resource "aws_appmesh_virtual_node" "bar" {
  name      = %[3]q
  mesh_name = aws_appmesh_mesh.test.id

  spec {}
}

resource "aws_appmesh_virtual_service" "test" {
  name      = %[4]q
  mesh_name = aws_appmesh_mesh.test.id

  spec {
    provider {
      virtual_node {
        virtual_node_name = %[5]s.name
      }
    }
  }
}
`, meshName, vnName1, vnName2, vsName, rName)
}

func testAccVirtualServiceConfig_virtualRouter(meshName, vrName1, vrName2, vsName, rName string) string {
	return fmt.Sprintf(`
resource "aws_appmesh_mesh" "test" {
  name = %[1]q
}

resource "aws_appmesh_virtual_router" "foo" {
  name      = %[2]q
  mesh_name = aws_appmesh_mesh.test.id

  spec {
    listener {
      port_mapping {
        port     = 8080
        protocol = "http"
      }
    }
  }
}

resource "aws_appmesh_virtual_router" "bar" {
  name      = %[3]q
  mesh_name = aws_appmesh_mesh.test.id

  spec {
    listener {
      port_mapping {
        port     = 8080
        protocol = "http"
      }
    }
  }
}

resource "aws_appmesh_virtual_service" "test" {
  name      = %[4]q
  mesh_name = aws_appmesh_mesh.test.id

  spec {
    provider {
      virtual_router {
        virtual_router_name = %[5]s.name
      }
    }
  }
}
`, meshName, vrName1, vrName2, vsName, rName)
}

func testAccVirtualServiceConfig_tags(meshName, vnName1, vnName2, vsName, rName, tagKey1, tagValue1, tagKey2, tagValue2 string) string {
	return fmt.Sprintf(`
resource "aws_appmesh_mesh" "test" {
  name = %[1]q
}

resource "aws_appmesh_virtual_node" "foo" {
  name      = %[2]q
  mesh_name = aws_appmesh_mesh.test.id

  spec {}
}

resource "aws_appmesh_virtual_node" "bar" {
  name      = %[3]q
  mesh_name = aws_appmesh_mesh.test.id

  spec {}
}

resource "aws_appmesh_virtual_service" "test" {
  name      = %[4]q
  mesh_name = aws_appmesh_mesh.test.id

  spec {
    provider {
      virtual_node {
        virtual_node_name = %[5]s.name
      }
    }
  }

  tags = {
    %[6]s = %[7]q
    %[8]s = %[9]q
  }
}
`, meshName, vnName1, vnName2, vsName, rName, tagKey1, tagValue1, tagKey2, tagValue2)
}<|MERGE_RESOLUTION|>--- conflicted
+++ resolved
@@ -26,11 +26,7 @@
 	vsName := fmt.Sprintf("tf-acc-test-%d.mesh.local", sdkacctest.RandInt())
 
 	resource.Test(t, resource.TestCase{
-<<<<<<< HEAD
-		PreCheck:                 func() { acctest.PreCheck(ctx, t); acctest.PreCheckPartitionHasService(appmesh.EndpointsID, t) },
-=======
-		PreCheck:                 func() { acctest.PreCheck(t); acctest.PreCheckPartitionHasService(t, appmesh.EndpointsID) },
->>>>>>> 78d002fe
+		PreCheck:                 func() { acctest.PreCheck(ctx, t); acctest.PreCheckPartitionHasService(t, appmesh.EndpointsID) },
 		ErrorCheck:               acctest.ErrorCheck(t, appmesh.EndpointsID),
 		ProtoV5ProviderFactories: acctest.ProtoV5ProviderFactories,
 		CheckDestroy:             testAccCheckVirtualServiceDestroy(ctx),
@@ -85,11 +81,7 @@
 	vsName := fmt.Sprintf("tf-acc-test-%d.mesh.local", sdkacctest.RandInt())
 
 	resource.Test(t, resource.TestCase{
-<<<<<<< HEAD
-		PreCheck:                 func() { acctest.PreCheck(ctx, t); acctest.PreCheckPartitionHasService(appmesh.EndpointsID, t) },
-=======
-		PreCheck:                 func() { acctest.PreCheck(t); acctest.PreCheckPartitionHasService(t, appmesh.EndpointsID) },
->>>>>>> 78d002fe
+		PreCheck:                 func() { acctest.PreCheck(ctx, t); acctest.PreCheckPartitionHasService(t, appmesh.EndpointsID) },
 		ErrorCheck:               acctest.ErrorCheck(t, appmesh.EndpointsID),
 		ProtoV5ProviderFactories: acctest.ProtoV5ProviderFactories,
 		CheckDestroy:             testAccCheckVirtualServiceDestroy(ctx),
@@ -137,11 +129,7 @@
 	vsName := fmt.Sprintf("tf-acc-test-%d.mesh.local", sdkacctest.RandInt())
 
 	resource.Test(t, resource.TestCase{
-<<<<<<< HEAD
-		PreCheck:                 func() { acctest.PreCheck(ctx, t); acctest.PreCheckPartitionHasService(appmesh.EndpointsID, t) },
-=======
-		PreCheck:                 func() { acctest.PreCheck(t); acctest.PreCheckPartitionHasService(t, appmesh.EndpointsID) },
->>>>>>> 78d002fe
+		PreCheck:                 func() { acctest.PreCheck(ctx, t); acctest.PreCheckPartitionHasService(t, appmesh.EndpointsID) },
 		ErrorCheck:               acctest.ErrorCheck(t, appmesh.EndpointsID),
 		ProtoV5ProviderFactories: acctest.ProtoV5ProviderFactories,
 		CheckDestroy:             testAccCheckVirtualServiceDestroy(ctx),
@@ -198,11 +186,7 @@
 	vsName := fmt.Sprintf("tf-acc-test-%d.mesh.local", sdkacctest.RandInt())
 
 	resource.Test(t, resource.TestCase{
-<<<<<<< HEAD
-		PreCheck:                 func() { acctest.PreCheck(ctx, t); acctest.PreCheckPartitionHasService(appmesh.EndpointsID, t) },
-=======
-		PreCheck:                 func() { acctest.PreCheck(t); acctest.PreCheckPartitionHasService(t, appmesh.EndpointsID) },
->>>>>>> 78d002fe
+		PreCheck:                 func() { acctest.PreCheck(ctx, t); acctest.PreCheckPartitionHasService(t, appmesh.EndpointsID) },
 		ErrorCheck:               acctest.ErrorCheck(t, appmesh.EndpointsID),
 		ProtoV5ProviderFactories: acctest.ProtoV5ProviderFactories,
 		CheckDestroy:             testAccCheckVirtualServiceDestroy(ctx),
