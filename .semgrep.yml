--- conflicted
+++ resolved
@@ -59,13 +59,6 @@
       include:
         - internal/service
       exclude:
-<<<<<<< HEAD
-        - internal/service/**/*_test.go
-        - internal/service/dax
-        - internal/service/docdb
-=======
-        - internal/service/ec2
->>>>>>> 3eea393a
         - internal/service/ecs
         - internal/service/elasticache
         - internal/service/elasticbeanstalk
